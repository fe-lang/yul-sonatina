--- conflicted
+++ resolved
@@ -5,16 +5,9 @@
 
 [dependencies]
 yultsur = { git = "https://github.com/fe-lang/yultsur", branch = "parser" }
-<<<<<<< HEAD
-sonatina-ir = { git = "https://github.com/Y-Nak/sonatina", branch = "refactor-ir-writer", package = "sonatina-ir" }
-sonatina-triple = { git = "https://github.com/Y-Nak/sonatina", branch = "refactor-ir-writer", package = "sonatina-triple" }
-cranelift-entity = "0.112"
-clap = { version = "4.5.22", features = ["derive"] }
-=======
 sonatina-ir = { git = "https://github.com/fe-lang/sonatina", branch = "main", package = "sonatina-ir" }
 sonatina-triple = { git = "https://github.com/fe-lang/sonatina", branch = "main", package = "sonatina-triple" }
-clap = { version = "4.5.21", features = ["derive"] }
->>>>>>> b54e10bc
+clap = { version = "4.5", features = ["derive"] }
 
 [dev-dependencies]
 dir-test = "0.4.0"
